<<<<<<< HEAD
## Transformer101
=======
## Transformer 101

A vanilla annotated implementation of the Transformer model introduced in the paper [Attention Is All You Need, 2017](https://arxiv.org/pdf/1706.03762.pdf) by Ashish Vaswani, Noam Shazeer, Niki Parmar, Jakob Uszkoreit, Llion Jones, Aidan N Gomez, Lukasz Kaiser, and Illia Polosukhin.

Tags: ``[Scaled Dot-Product Attention]`` ``[Multi-Head Attention]`` ``[Absolute Positional Encodings]`` ``[Learned Positional Encodings]`` ``[Dropout]`` ``[Layer Normalization]`` ``[Residual Connection]`` ``[Linear Layer]`` ``[Position-Wise Feed-Forward Layer]`` ``[GELU]`` ``[Softmax]`` ``[Transformer]``

> *This is an in progress project aimed exclusively at educational purposes. The [notebook version](nb.transformer101.ipynb) is intentionally verbose to allow the reader grasp the technical concepts behind the Transformer architecture. The [nano version]() is a lightweight implementation of the Transformer in less than 150 lines of code.*

### 1. Background

Sequence modeling and transduction tasks, such as language modeling and machine translation, were typically addressed with RNNs and CNNs. However, these architectures are limited by: (i) ``long training times``, due to the sequential nature of RNNs, which constrains parallelization, and results in increased memory and computational demands as the text sequence grows; and (ii) ``difficulty in learning dependencies between distant positions``, where CNNs, although much less sequential than RNNs, require a number of steps to integrate information that is, in most cases, correlated (linearly for models like ConvS2S and logarithmically for ByteNet) with the distance between elements in the sequence.

### 2. Technical Approach

The paper [Attention Is All You Need, 2017](https://arxiv.org/pdf/1706.03762.pdf) introduced the novel Transformer model, ``a stacked encoder-decoder architecture that utilizes self-attention mechanisms instead of recurrence and convolution to compute input and output representations``. In this model, each of the six layers of both the encoder and decoder is composed of two main sub-layers: a multihead self-attention sub-layer, which allows the model to focus on different parts of the input sequence, and a position-wise fully connected feed-forward sub-layer.

At its core, the ``self-attention mechanism`` enables the model to weigh the relationships between input tokens at different positions, resulting in a more effective handling of long-range dependencies. Additionally, by integrating ``multiple attention heads``, the model gains the ability to simultaneously attend to various aspects of the input data during training.

In the proposed implementation, the input and output tokens are converted to 512-dimensional embeddings, to which ``positional embeddings`` are added, enabling the model to use sequence order information.


### 3. Architecture

#### 3.1 Self-Attention

The intuition behind ``self-attention`` is that averaging token embeddings instead of using a fixed embedding for each token, enables the model to capture how words relate to each other in the input. In practice, said weighted relationships (attention weights) represent the syntactic and contextual structure of the sentence, leading to a more nuanced and rich understanding of the data.

The most common way to implement a self-attention layer is based on ``scaled dot-product attention``, which involves:
1. ``Linear projection`` of each token embedding into three vectors: ``query (q)``, ``key (k)``, ``value (v)``.
2. Compute ``scaled attention scores``: determine the similary between ``q`` and ``k`` by applying the ``dot product``. Since the results of this function are typically large numbers, they are then divided by a scaling factor inferred from the dimensionality of (k). This scaling contributes to stabilize gradients during training.
3. Normalize the ``attention scores`` into ``attention weights`` by applying the ``softmax`` function (this ensures all the values sum to 1).
4. ``Update the token embeddings`` by multiplying the attention weights by the value vector.

> A mask will be used only in the decoder layer. The main idea is to prevent the decoder from having access to future tokens in the sequence it is generating. In practice, this is implemented with a binary mask that designates which tokens should be attended to (assigned non-zero weights) and which should be ignored (assigned zero weights). In our function, setting the future tokens (upper values) to negative infinity guarantees that the attention weights become zero after applying the softmax function (e exp -inf == 0). This design aligns with the nature of many tasks like translation, summarization, or text generation, where the output sequence needs to be generated one element at a time, and the prediction of each element should be based only on the previously generated elements.

#### 3.2 Multi-Headed Attention

In a standard attention mechanism, the ``softmax`` of a single head tends to concentrate on a specific aspect of similarity, potentially overlooking other relevant features in the input. By integrating multiple attention heads, the model gains the ability to simultaneously attend to various aspects of the input data.

The basic approach to implement Multi-Headed Attention comprises:

1. Initialize the ``attention heads``. E.g. BERT has 12 attention heads whereas the embeddings dimension is 768, resulting in 768 / 12 = 64 as the head dimension.
2. ``Concatenate attention heads`` to combines the outputs of the attention heads into a single vector while preserving the dimensionality of the embeddings.
3. Apply a ``linear projection``.

> Note that the softmax function is a probability distribution, which when applied within a single attention head tends to amplify certain features (those with higher scores) while diminishing others. Thus, leading to a focus on specific aspects of similarity.

#### 3.3 Position-Wise Feed-Forward Layer

The Transformer, primarily built upon linear operations like ``dot products`` and ``linear projections``, relies on the ``Position-Wise Feed-Forward Layer`` to introduce non-linearity into the model. This non-linearity enables the model to capture complex data patterns and relationships. The layer typically consists of two linear transformations with a ``non-linear activation function (like ReLU or GELU)``. Each layer in the ``Encoder`` and ``Decoder`` includes one of these feed-forward networks, allowing the model to build increasingly abstract representations of the input data as it passes through successive layers. Note that since this layer processes each embedding independly, the computations can be fully parallelized.

In summary, this Layer comprises:
- ``First linear transformation`` to the input tensor. 
- A non-linear ``activation function`` to allow the model learn more complex patterns.
- ``Second linear transformation``, increasing the model's capacity to learn complex relationships in the data.
- ``Dropout``, a regularization technique used to prevent overfitting. It randomly zeroes some of the elements of the input tensor with a certain probability during training.

> Note that the ``ReLU`` function is a faster function that activates units only when the input is possitive, which can lead to sparse activations (that can be intended in some tasks); whereas ``GELU``, introduced after``ReLU``, offers smoother activation by modeling the input as a stochastic process, providing a probabilistic gate in the activation. In practice, ``GELU`` has been the preferred choice in the BERT and GPT models.

#### 3.4 Positional Encoding

Since the Transformer model contains no recurrence and no convolution, the model is invariant to the position of the tokens. By adding ``positional encoding`` to the input sequence, the Transformer model can differentiate between tokens based on their position in the sequence, which is important for tasks such as language modeling and machine translation. In practice, ``positional encoding`` are added to the input embeddings at the bottoms of the ``encoder`` and ``decoder`` stacks. 

> As outlined in the original [Attention Is All you Need](https://arxiv.org/pdf/1706.03762.pdf) paper, ``Sinusoidal Positional Encoding`` and ``Learned Positional Encoding`` produces nearly identical results.

#### 3.5 Encoder

Each of the six layers of both the encoder and decoder is composed of two main sub-layers: a ``multihead self-attention`` sub-layer, which as explained hereinabove allows the model to focus on different parts of the input sequence, and a ``position-wise fully connected feed-forward`` sub-layer. In addition, the model employs a ``residual connection`` around each of the two sub-layers, followed by ``layer normalization``. In our case, we implement pre layer (instead of post layer) normalization with ``Dropout`` regularization to favour stability during training and prevent overfitting, respectively.

> ``layer normalization`` contributes to having zero mean and unitity variance. This helps to stabilize the learning process and reducing the number of training steps.

> ``residual connection`` or ``skip connection`` helps alleaviate the problem of vanishing gradients by passing a tensor to the next layer of the model without processing it and adding it to the processes tensor. In other words, the output of each sub-layer is
LayerNorm(x + Sublayer(x)), where Sublayer(x) is the function implemented by the sub-layer
itself.

#### 3.6 Decoder

The Decoder has two attention sub-layers: ``masked multi-head self-attention layer`` and ``encoder-decoder attention layer``.

#### 3.7 Transformer

[TO-DO]
>>>>>>> df6db757
<|MERGE_RESOLUTION|>--- conflicted
+++ resolved
@@ -1,6 +1,3 @@
-<<<<<<< HEAD
-## Transformer101
-=======
 ## Transformer 101
 
 A vanilla annotated implementation of the Transformer model introduced in the paper [Attention Is All You Need, 2017](https://arxiv.org/pdf/1706.03762.pdf) by Ashish Vaswani, Noam Shazeer, Niki Parmar, Jakob Uszkoreit, Llion Jones, Aidan N Gomez, Lukasz Kaiser, and Illia Polosukhin.
@@ -82,5 +79,4 @@
 
 #### 3.7 Transformer
 
-[TO-DO]
->>>>>>> df6db757
+[TO-DO]